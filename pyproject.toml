--- conflicted
+++ resolved
@@ -16,13 +16,9 @@
     "mpi4py",
     "unyt",
     "healpy",
-<<<<<<< HEAD
     "virgodc>=1.0.1",
-=======
-    "virgodc",
-    "scipy",
+     "scipy",
     "tqdm",
->>>>>>> 432a1a90
 ]
 
 [tool.setuptools]
